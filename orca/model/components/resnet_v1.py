--- conflicted
+++ resolved
@@ -212,24 +212,19 @@
 
     @nn.compact
     def __call__(self, observations: jnp.ndarray, train: bool = True, cond_var=None):
-<<<<<<< HEAD
-        # put inputs in [-1, 1] and normalize by image stats
+        expecting_cond_var = self.use_multiplicative_cond or self.use_film
+        received_cond_var = cond_var is not None
+        assert (
+            expecting_cond_var == received_cond_var
+        ), "Only pass in cond var iff model expecting cond var"
+
+        # put image in range [0, 1] and normalize by image stats
         x = observations.astype(jnp.float32) / 255
         assert x.shape[-1] % 3 == 0, "images should have rgb channels!"
         rpt = int(x.shape[-1] / 3)
         mean = jnp.tile(self.img_norm_mean, (1, 1, 1, rpt))
         std = jnp.tile(self.img_norm_std, (1, 1, 1, rpt))
         x = (x - mean) / std
-=======
-        expecting_cond_var = self.use_multiplicative_cond or self.use_film
-        received_cond_var = cond_var is not None
-        assert (
-            expecting_cond_var == received_cond_var
-        ), "Only pass in cond var iff model expecting cond var"
-
-        # put inputs in [-1, 1]
-        x = observations.astype(jnp.float32) / 127.5 - 1.0
->>>>>>> 8a1e3daa
 
         if self.add_spatial_coordinates:
             x = AddSpatialCoordinates(dtype=self.dtype)(x)
